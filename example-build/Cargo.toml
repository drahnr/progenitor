--- conflicted
+++ resolved
@@ -7,13 +7,8 @@
 [dependencies]
 chrono = { version = "0.4", features = ["serde"] }
 progenitor-client = { path = "../progenitor-client" }
-<<<<<<< HEAD
-reqwest = { version = "0.11.16", features = ["json", "stream", "multipart"] }
-base64 = "0.21"
-=======
-reqwest = { version = "0.11.27", features = ["json", "stream"] }
+reqwest = { version = "0.11.27", features = ["json", "stream", "multipart"] }
 base64 = "0.22"
->>>>>>> 7aa3cc51
 rand = "0.8"
 serde = { version = "1.0", features = ["derive"] }
 uuid = { version = "1.8", features = ["serde", "v4"] }
